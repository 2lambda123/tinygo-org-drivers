# TinyGo Drivers

[![PkgGoDev](https://pkg.go.dev/badge/tinygo.org/x/drivers)](https://pkg.go.dev/tinygo.org/x/drivers) [![CircleCI](https://circleci.com/gh/tinygo-org/drivers/tree/dev.svg?style=svg)](https://circleci.com/gh/tinygo-org/drivers/tree/dev)


This package provides a collection of hardware drivers for devices that can be used together with [TinyGo](https://tinygo.org).

## Installing

```shell
go get tinygo.org/x/drivers
```

## How to use

Here is an example in TinyGo that uses the BMP180 digital barometer:

```go
package main

import (
    "time"

    "machine"

    "tinygo.org/x/drivers/bmp180"
)

func main() {
    machine.I2C0.Configure(machine.I2CConfig{})
    sensor := bmp180.New(machine.I2C0)
    sensor.Configure()

    connected := sensor.Connected()
    if !connected {
        println("BMP180 not detected")
        return
    }
    println("BMP180 detected")

    for {
        temp, _ := sensor.ReadTemperature()
        println("Temperature:", float32(temp)/1000, "°C")

        pressure, _ := sensor.ReadPressure()
        println("Pressure", float32(pressure)/100000, "hPa")

        time.Sleep(2 * time.Second)
    }
}
```

## Currently supported devices

<<<<<<< HEAD
The following 53 devices are supported.
=======
The following 52 devices are supported.
>>>>>>> 794a9c20

| Device Name | Interface Type |
|----------|-------------|
| [ADT7410 I2C Temperature Sensor](https://www.analog.com/media/en/technical-documentation/data-sheets/ADT7410.pdf) | I2C |
| [ADXL345 accelerometer](http://www.analog.com/media/en/technical-documentation/data-sheets/ADXL345.pdf) | I2C |
| [AMG88xx 8x8 Thermal camera sensor](https://cdn-learn.adafruit.com/assets/assets/000/043/261/original/Grid-EYE_SPECIFICATIONS%28Reference%29.pdf) | I2C |
| [APA102 RGB LED](https://cdn-shop.adafruit.com/product-files/2343/APA102C.pdf) | SPI |
| [AT24CX 2-wire serial EEPROM](https://www.openimpulse.com/blog/wp-content/uploads/wpsc/downloadables/24C32-Datasheet.pdf) | I2C |
| [BBC micro:bit LED matrix](https://github.com/bbcmicrobit/hardware/blob/master/SCH_BBC-Microbit_V1.3B.pdf) | GPIO |
| [BH1750 ambient light sensor](https://www.mouser.com/ds/2/348/bh1750fvi-e-186247.pdf) | I2C |
| [BlinkM RGB LED](http://thingm.com/fileadmin/thingm/downloads/BlinkM_datasheet.pdf) | I2C |
| [BME280 humidity/pressure sensor](https://cdn-shop.adafruit.com/datasheets/BST-BME280_DS001-10.pdf) | I2C |
| [BMI160 accelerometer/gyroscope](https://www.bosch-sensortec.com/media/boschsensortec/downloads/datasheets/bst-bmi160-ds000.pdf) | SPI |
| [BMP180 barometer](https://cdn-shop.adafruit.com/datasheets/BST-BMP180-DS000-09.pdf) | I2C |
| [BMP280 temperature/barometer](https://www.bosch-sensortec.com/media/boschsensortec/downloads/datasheets/bst-bmp280-ds001.pdf) | I2C |
| [Buzzer](https://en.wikipedia.org/wiki/Buzzer#Piezoelectric) | GPIO |
| [DS1307 real time clock](https://datasheets.maximintegrated.com/en/ds/DS1307.pdf) | I2C |
| [DS3231 real time clock](https://datasheets.maximintegrated.com/en/ds/DS3231.pdf) | I2C |
| [ESP32 as WiFi Coprocessor with Arduino nina-fw](https://github.com/arduino/nina-fw) | SPI |
| [ESP8266/ESP32 AT Command set for WiFi/TCP/UDP](https://github.com/espressif/esp32-at) | UART |
| [GPS module](https://www.u-blox.com/en/product/neo-6-series) | I2C/UART |
| [HC-SR04 Ultrasonic distance sensor](https://cdn.sparkfun.com/datasheets/Sensors/Proximity/HCSR04.pdf) | GPIO |
| [HD44780 LCD controller](https://www.sparkfun.com/datasheets/LCD/HD44780.pdf) | GPIO/I2C |
| [HUB75 RGB led matrix](https://cdn-learn.adafruit.com/downloads/pdf/32x16-32x32-rgb-led-matrix.pdf) | SPI |
| [ILI9341 TFT color display](https://cdn-shop.adafruit.com/datasheets/ILI9341.pdf) | SPI |
| [L293x motor driver](https://www.ti.com/lit/ds/symlink/l293d.pdf) | GPIO/PWM |
| [L9110x motor driver](https://www.elecrow.com/download/datasheet-l9110.pdf) | GPIO/PWM |
| [LIS2MDL magnetometer](https://www.st.com/resource/en/datasheet/lis2mdl.pdf) | I2C |
| [LIS3DH accelerometer](https://www.st.com/resource/en/datasheet/lis3dh.pdf) | I2C |
| [LSM6DS3 accelerometer](https://www.st.com/resource/en/datasheet/lsm6ds3.pdf) | I2C |
| [MAG3110 magnetometer](https://www.nxp.com/docs/en/data-sheet/MAG3110.pdf) | I2C |
| [MCP3008 analog to digital converter (ADC)](http://ww1.microchip.com/downloads/en/DeviceDoc/21295d.pdf) | SPI |
| [Microphone - PDM](https://cdn-learn.adafruit.com/assets/assets/000/049/977/original/MP34DT01-M.pdf) | I2S/PDM |
| [MMA8653 accelerometer](https://www.nxp.com/docs/en/data-sheet/MMA8653FC.pdf) | I2C |
| [MPU6050 accelerometer/gyroscope](https://store.invensense.com/datasheets/invensense/MPU-6050_DataSheet_V3%204.pdf) | I2C |
| [PCD8544 display](http://eia.udg.edu/~forest/PCD8544_1.pdf) | SPI |
| [Resistive Touchscreen (4-wire)](http://ww1.microchip.com/downloads/en/Appnotes/doc8091.pdf) | GPIO |
| [Semihosting](https://wiki.segger.com/Semihosting) | Debug |
| [Shift register (PISO)](https://en.wikipedia.org/wiki/Shift_register#Parallel-in_serial-out_\(PISO\)) | GPIO |
| [Shift registers (SIPO)](https://en.wikipedia.org/wiki/Shift_register#Serial-in_parallel-out_(SIPO)) | GPIO |
| [SHT3x Digital Humidity Sensor](https://www.sensirion.com/fileadmin/user_upload/customers/sensirion/Dokumente/0_Datasheets/Humidity/Sensirion_Humidity_Sensors_SHT3x_Datasheet_digital.pdf) | I2C |
| [SPI NOR Flash Memory](https://en.wikipedia.org/wiki/Flash_memory#NOR_flash) | SPI/QSPI |
| [SSD1306 OLED display](https://cdn-shop.adafruit.com/datasheets/SSD1306.pdf) | I2C / SPI |
| [SSD1331 TFT color display](https://www.crystalfontz.com/controllers/SolomonSystech/SSD1331/381/) | SPI |
| [SSD1351 OLED display](https://download.mikroe.com/documents/datasheets/ssd1351-revision-1.3.pdf) | SPI |
| [ST7735 TFT color display](https://www.crystalfontz.com/controllers/Sitronix/ST7735R/319/) | SPI |
| [ST7789 TFT color display](https://cdn-shop.adafruit.com/product-files/3787/3787_tft_QT154H2201__________20190228182902.pdf) | SPI |
| [Stepper motor "Easystepper" controller](https://en.wikipedia.org/wiki/Stepper_motor) | GPIO |
| [Thermistor](https://www.farnell.com/datasheets/33552.pdf) | ADC |
| [TMP102 I2C Temperature Sensor](https://download.mikroe.com/documents/datasheets/tmp102-data-sheet.pdf) | I2C |
| [VEML6070 UV light sensor](https://www.vishay.com/docs/84277/veml6070.pdf) | I2C |
| [VL53L1X time-of-flight distance sensor](https://www.st.com/resource/en/datasheet/vl53l1x.pdf) | I2C |
| [Waveshare 2.13" (B & C) e-paper display](https://www.waveshare.com/w/upload/d/d3/2.13inch-e-paper-b-Specification.pdf) | SPI |
| [Waveshare 2.13" e-paper display](https://www.waveshare.com/w/upload/e/e6/2.13inch_e-Paper_Datasheet.pdf) | SPI |
| [Waveshare 4.2" e-paper B/W display](https://www.waveshare.com/w/upload/6/6a/4.2inch-e-paper-specification.pdf) | SPI |
| [WS2812 RGB LED](https://cdn-shop.adafruit.com/datasheets/WS2812.pdf) | GPIO |

## Contributing

Your contributions are welcome!

Please take a look at our [CONTRIBUTING.md](./CONTRIBUTING.md) document for details.

## License

This project is licensed under the BSD 3-clause license, just like the [Go project](https://golang.org/LICENSE) itself.<|MERGE_RESOLUTION|>--- conflicted
+++ resolved
@@ -52,11 +52,7 @@
 
 ## Currently supported devices
 
-<<<<<<< HEAD
 The following 53 devices are supported.
-=======
-The following 52 devices are supported.
->>>>>>> 794a9c20
 
 | Device Name | Interface Type |
 |----------|-------------|
