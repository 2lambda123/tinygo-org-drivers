
clean:
	@rm -rf build

FMT_PATHS = ./

fmt-check:
	@unformatted=$$(gofmt -l $(FMT_PATHS)); [ -z "$$unformatted" ] && exit 0; echo "Unformatted:"; for fn in $$unformatted; do echo "  $$fn"; done; exit 1

smoke-test:
	@mkdir -p build
	tinygo build -size short -o ./build/test.hex -target=itsybitsy-m0 ./examples/adt7410/main.go
	@md5sum ./build/test.hex
	tinygo build -size short -o ./build/test.hex -target=itsybitsy-m0 ./examples/adxl345/main.go
	@md5sum ./build/test.hex
	tinygo build -size short -o ./build/test.hex -target=pybadge ./examples/amg88xx
	@md5sum ./build/test.hex
	tinygo build -size short -o ./build/test.hex -target=itsybitsy-m0 ./examples/apa102/main.go
	@md5sum ./build/test.hex
	tinygo build -size short -o ./build/test.hex -target=nano-33-ble ./examples/apds9960/proximity/main.go
	@md5sum ./build/test.hex
	tinygo build -size short -o ./build/test.hex -target=itsybitsy-m0 ./examples/apa102/itsybitsy-m0/main.go
	@md5sum ./build/test.hex
	tinygo build -size short -o ./build/test.hex -target=microbit ./examples/at24cx/main.go
	@md5sum ./build/test.hex
	tinygo build -size short -o ./build/test.hex -target=itsybitsy-m0 ./examples/bh1750/main.go
	@md5sum ./build/test.hex
	tinygo build -size short -o ./build/test.hex -target=itsybitsy-m0 ./examples/blinkm/main.go
	@md5sum ./build/test.hex
	tinygo build -size short -o ./build/test.hex -target=itsybitsy-m0 ./examples/bmi160/main.go
	@md5sum ./build/test.hex
	tinygo build -size short -o ./build/test.hex -target=itsybitsy-m0 ./examples/bmp180/main.go
	@md5sum ./build/test.hex
	tinygo build -size short -o ./build/test.hex -target=itsybitsy-m0 ./examples/bmp280/main.go
	@md5sum ./build/test.hex
	tinygo build -size short -o ./build/test.hex -target=trinket-m0 ./examples/bmp388/main.go
	@md5sum ./build/test.hex
	tinygo build -size short -o ./build/test.hex -target=bluepill ./examples/ds1307/sram/main.go
	@md5sum ./build/test.hex
	tinygo build -size short -o ./build/test.hex -target=bluepill ./examples/ds1307/time/main.go
	@md5sum ./build/test.hex
	tinygo build -size short -o ./build/test.hex -target=itsybitsy-m0 ./examples/ds3231/main.go
	@md5sum ./build/test.hex
	tinygo build -size short -o ./build/test.hex -target=microbit ./examples/easystepper/main.go
	@md5sum ./build/test.hex
	tinygo build -size short -o ./build/test.hex -target=arduino-nano33 ./examples/espat/espconsole/main.go
	@md5sum ./build/test.hex
	tinygo build -size short -o ./build/test.hex -target=arduino-nano33 ./examples/espat/esphub/main.go
	@md5sum ./build/test.hex
	tinygo build -size short -o ./build/test.hex -target=arduino-nano33 ./examples/espat/espstation/main.go
	@md5sum ./build/test.hex
	tinygo build -size short -o ./build/test.hex -target=itsybitsy-m0 ./examples/flash/console/spi
	@md5sum ./build/test.hex
	tinygo build -size short -o ./build/test.hex -target=pyportal ./examples/flash/console/qspi
	@md5sum ./build/test.hex
	tinygo build -size short -o ./build/test.hex -target=microbit ./examples/gc9a01/main.go
	@md5sum ./build/test.hex
	tinygo build -size short -o ./build/test.hex -target=feather-m0 ./examples/gps/i2c/main.go
	@md5sum ./build/test.hex
	tinygo build -size short -o ./build/test.hex -target=feather-m0 ./examples/gps/uart/main.go
	@md5sum ./build/test.hex
	tinygo build -size short -o ./build/test.hex -target=itsybitsy-m0 ./examples/hcsr04/main.go
	@md5sum ./build/test.hex
	tinygo build -size short -o ./build/test.hex -target=microbit ./examples/hd44780/customchar/main.go
	@md5sum ./build/test.hex
	tinygo build -size short -o ./build/test.hex -target=microbit ./examples/hd44780/text/main.go
	@md5sum ./build/test.hex
	tinygo build -size short -o ./build/test.hex -target=arduino-nano33 ./examples/hd44780i2c/main.go
	@md5sum ./build/test.hex
	tinygo build -size short -o ./build/test.hex -target=nano-33-ble ./examples/hts221/main.go
	@md5sum ./build/test.hex
	tinygo build -size short -o ./build/test.hex -target=microbit ./examples/hub75/main.go
	@md5sum ./build/test.hex
	tinygo build -size short -o ./build/test.hex -target=pyportal ./examples/ili9341/basic
	@md5sum ./build/test.hex
	tinygo build -size short -o ./build/test.hex -target=xiao ./examples/ili9341/basic
	@md5sum ./build/test.hex
	tinygo build -size short -o ./build/test.hex -target=pyportal ./examples/ili9341/pyportal_boing
	@md5sum ./build/test.hex
	tinygo build -size short -o ./build/test.hex -target=pyportal ./examples/ili9341/scroll
	@md5sum ./build/test.hex
	tinygo build -size short -o ./build/test.hex -target=xiao ./examples/ili9341/scroll
	@md5sum ./build/test.hex
	tinygo build -size short -o ./build/test.hex -target=pyportal ./examples/ili9341/slideshow
	@md5sum ./build/test.hex
	tinygo build -size short -o ./build/test.hex -target=circuitplay-express ./examples/lis3dh/main.go
	@md5sum ./build/test.hex
	tinygo build -size short -o ./build/test.hex -target=nano-33-ble ./examples/lps22hb/main.go
	@md5sum ./build/test.hex
	tinygo build -size short -o ./build/test.hex -target=microbit ./examples/lsm303agr/main.go
	@md5sum ./build/test.hex
	tinygo build -size short -o ./build/test.hex -target=arduino-nano33 ./examples/lsm6ds3/main.go
	@md5sum ./build/test.hex
	tinygo build -size short -o ./build/test.hex -target=itsybitsy-m0 ./examples/mag3110/main.go
	@md5sum ./build/test.hex
	tinygo build -size short -o ./build/test.hex -target=itsybitsy-m0 ./examples/mcp23017/main.go
	@md5sum ./build/test.hex
	tinygo build -size short -o ./build/test.hex -target=itsybitsy-m0 ./examples/mcp23017-multiple/main.go
	@md5sum ./build/test.hex
	tinygo build -size short -o ./build/test.hex -target=itsybitsy-m0 ./examples/mcp3008/main.go
	@md5sum ./build/test.hex
	tinygo build -size short -o ./build/test.hex -target=itsybitsy-m0 ./examples/mcp2515/main.go
	@md5sum ./build/test.hex
	tinygo build -size short -o ./build/test.hex -target=microbit ./examples/microbitmatrix/main.go
	@md5sum ./build/test.hex
	tinygo build -size short -o ./build/test.hex -target=microbit-v2 ./examples/microbitmatrix/main.go
	@md5sum ./build/test.hex
	tinygo build -size short -o ./build/test.hex -target=itsybitsy-m0 ./examples/mma8653/main.go
	@md5sum ./build/test.hex
	tinygo build -size short -o ./build/test.hex -target=itsybitsy-m0 ./examples/mpu6050/main.go
	@md5sum ./build/test.hex
	tinygo build -size short -o ./build/test.hex -target=p1am-100 ./examples/p1am/main.go
	@md5sum ./build/test.hex
	tinygo build -size short -o ./build/test.hex -target=pico ./examples/pca9685/main.go
	@md5sum ./build/test.hex
	tinygo build -size short -o ./build/test.hex -target=microbit ./examples/pcd8544/setbuffer/main.go
	@md5sum ./build/test.hex
	tinygo build -size short -o ./build/test.hex -target=microbit ./examples/pcd8544/setpixel/main.go
	@md5sum ./build/test.hex
	tinygo build -size short -o ./build/test.hex -target=arduino ./examples/servo
	@md5sum ./build/test.hex
	tinygo build -size short -o ./build/test.hex -target=pybadge ./examples/shifter/main.go
	@md5sum ./build/test.hex
	tinygo build -size short -o ./build/test.hex -target=microbit ./examples/sht3x/main.go
	@md5sum ./build/test.hex
	tinygo build -size short -o ./build/test.hex -target=microbit ./examples/shtc3/main.go
	@md5sum ./build/test.hex
	tinygo build -size short -o ./build/test.hex -target=microbit ./examples/ssd1306/i2c_128x32/main.go
	@md5sum ./build/test.hex
	tinygo build -size short -o ./build/test.hex -target=microbit ./examples/ssd1306/spi_128x64/main.go
	@md5sum ./build/test.hex
	tinygo build -size short -o ./build/test.hex -target=microbit ./examples/ssd1331/main.go
	@md5sum ./build/test.hex
	tinygo build -size short -o ./build/test.hex -target=microbit ./examples/st7735/main.go
	@md5sum ./build/test.hex
	tinygo build -size short -o ./build/test.hex -target=microbit ./examples/st7789/main.go
	@md5sum ./build/test.hex
	tinygo build -size short -o ./build/test.hex -target=circuitplay-express ./examples/thermistor/main.go
	@md5sum ./build/test.hex
	tinygo build -size short -o ./build/test.hex -target=circuitplay-bluefruit ./examples/tone
	@md5sum ./build/test.hex
	tinygo build -size short -o ./build/test.hex -target=arduino-nano33 ./examples/tm1637/main.go
	@md5sum ./build/test.hex
	tinygo build -size short -o ./build/test.hex -target=pyportal ./examples/touch/resistive/fourwire/main.go
	@md5sum ./build/test.hex
	tinygo build -size short -o ./build/test.hex -target=pyportal ./examples/touch/resistive/pyportal_touchpaint/main.go
	@md5sum ./build/test.hex
	tinygo build -size short -o ./build/test.hex -target=itsybitsy-m0 ./examples/vl53l1x/main.go
	@md5sum ./build/test.hex
	tinygo build -size short -o ./build/test.hex -target=itsybitsy-m0 ./examples/vl6180x/main.go
	@md5sum ./build/test.hex
	tinygo build -size short -o ./build/test.hex -target=microbit ./examples/waveshare-epd/epd2in13/main.go
	@md5sum ./build/test.hex
	tinygo build -size short -o ./build/test.hex -target=microbit ./examples/waveshare-epd/epd2in13x/main.go
	@md5sum ./build/test.hex
	tinygo build -size short -o ./build/test.hex -target=microbit ./examples/waveshare-epd/epd4in2/main.go
	@md5sum ./build/test.hex
	tinygo build -size short -o ./build/test.hex -target=arduino-nano33 ./examples/wifinina/ntpclient/main.go
	@md5sum ./build/test.hex
	tinygo build -size short -o ./build/test.hex -target=arduino-nano33 ./examples/wifinina/udpstation/main.go
	@md5sum ./build/test.hex
	tinygo build -size short -o ./build/test.hex -target=arduino-nano33 ./examples/wifinina/tcpclient/main.go
	@md5sum ./build/test.hex
	tinygo build -size short -o ./build/test.hex -target=arduino-nano33 ./examples/wifinina/webclient/main.go
	@md5sum ./build/test.hex
	tinygo build -size short -o ./build/test.hex -target=circuitplay-express ./examples/ws2812
	@md5sum ./build/test.hex
	tinygo build -size short -o ./build/test.bin -target=m5stamp-c3          ./examples/ws2812
	@md5sum ./build/test.bin
	tinygo build -size short -o ./build/test.hex -target=feather-nrf52840 ./examples/is31fl3731/main.go
	@md5sum ./build/test.hex
ifneq ($(AVR), 0)
	tinygo build -size short -o ./build/test.hex -target=arduino   ./examples/ws2812
	@md5sum ./build/test.hex
	tinygo build -size short -o ./build/test.hex -target=digispark ./examples/ws2812
	@md5sum ./build/test.hex
endif
	tinygo build -size short -o ./build/test.hex -target=trinket-m0 ./examples/bme280/main.go
	@md5sum ./build/test.hex
	tinygo build -size short -o ./build/test.hex -target=circuitplay-express ./examples/microphone/main.go
	@md5sum ./build/test.hex
	tinygo build -size short -o ./build/test.hex -target=circuitplay-express ./examples/buzzer/main.go
	@md5sum ./build/test.hex
	tinygo build -size short -o ./build/test.hex -target=trinket-m0 ./examples/veml6070/main.go
	@md5sum ./build/test.hex
	tinygo build -size short -o ./build/test.hex -target=arduino-nano33 ./examples/l293x/simple/main.go
	@md5sum ./build/test.hex
	tinygo build -size short -o ./build/test.hex -target=arduino-nano33 ./examples/l293x/speed/main.go
	@md5sum ./build/test.hex
	tinygo build -size short -o ./build/test.hex -target=arduino-nano33 ./examples/l9110x/simple/main.go
	@md5sum ./build/test.hex
	tinygo build -size short -o ./build/test.hex -target=arduino-nano33 ./examples/l9110x/speed/main.go
	@md5sum ./build/test.hex
	tinygo build -size short -o ./build/test.hex -target=nucleo-f103rb ./examples/shiftregister/main.go
	@md5sum ./build/test.hex
	tinygo build -size short -o ./build/test.hex -target=hifive1b ./examples/ssd1351/main.go
	@md5sum ./build/test.hex
	tinygo build -size short -o ./build/test.hex -target=circuitplay-express ./examples/lis2mdl/main.go
	@md5sum ./build/test.hex
	tinygo build -size short -o ./build/test.hex -target=arduino-nano33 ./examples/max72xx/main.go
	@md5sum ./build/test.hex
	tinygo build -size short -o ./build/test.hex -target=feather-m0 ./examples/dht/main.go
	@md5sum ./build/test.hex
	# tinygo build -size short -o ./build/test.hex -target=arduino ./examples/keypad4x4/main.go
	# @md5sum ./build/test.hex
	tinygo build -size short -o ./build/test.hex -target=xiao ./examples/pcf8563/alarm/
	@md5sum ./build/test.hex
	tinygo build -size short -o ./build/test.hex -target=xiao ./examples/pcf8563/clkout/
	@md5sum ./build/test.hex
	tinygo build -size short -o ./build/test.hex -target=xiao ./examples/pcf8563/time/
	@md5sum ./build/test.hex
	tinygo build -size short -o ./build/test.hex -target=xiao ./examples/pcf8563/timer/
	@md5sum ./build/test.hex
	tinygo build -size short -o ./build/test.hex -target=pico ./examples/qmi8658c/main.go
	@md5sum ./build/test.hex
	tinygo build -size short -o ./build/test.hex -target=feather-m0 ./examples/ina260/main.go
	@md5sum ./build/test.hex
	tinygo build -size short -o ./build/test.hex -target=nucleo-l432kc ./examples/aht20/main.go
	@md5sum ./build/test.hex
	tinygo build -size short -o ./build/test.hex -target=feather-m4 ./examples/sdcard/console/
	@md5sum ./build/test.hex
	tinygo build -size short -o ./build/test.hex -target=feather-m4 ./examples/sdcard/tinyfs/
	@md5sum ./build/test.hex
	tinygo build -size short -o ./build/test.hex -target=wioterminal ./examples/rtl8720dn/webclient/
	@md5sum ./build/test.hex
	tinygo build -size short -o ./build/test.hex -target=wioterminal ./examples/rtl8720dn/webserver/
	@md5sum ./build/test.hex
	tinygo build -size short -o ./build/test.hex -target=wioterminal ./examples/rtl8720dn/mqttsub/
	@md5sum ./build/test.hex
	tinygo build -size short -o ./build/test.hex -target=feather-m4 ./examples/i2csoft/adt7410/
	@md5sum ./build/test.hex
	tinygo build -size short -o ./build/test.elf -target=wioterminal ./examples/axp192/m5stack-core2-blinky/
	@md5sum ./build/test.hex
	tinygo build -size short -o ./build/test.uf2 -target=pico ./examples/xpt2046/main.go
	@md5sum ./build/test.uf2
	tinygo build -size short -o ./build/test.elf -target=m5stack-core2 ./examples/ft6336/basic/
	@md5sum ./build/test.elf
	tinygo build -size short -o ./build/test.elf -target=m5stack-core2 ./examples/ft6336/touchpaint/
	@md5sum ./build/test.elf
	tinygo build -size short -o ./build/test.hex -target=nucleo-wl55jc ./examples/sx126x/lora_rxtx/
	@md5sum ./build/test.hex
	tinygo build -size short -o ./build/test.uf2 -target=pico ./examples/ssd1289/main.go
	@md5sum ./build/test.uf2
	tinygo build -size short -o ./build/test.hex -target=pico ./examples/irremote/main.go
	@md5sum ./build/test.hex
	tinygo build -size short -o ./build/test.hex -target=badger2040 ./examples/uc8151/main.go
	@md5sum ./build/test.hex
	tinygo build -size short -o ./build/test.uf2 -target=pico ./examples/scd4x/main.go
	@md5sum ./build/test.uf2
	tinygo build -size short -o ./build/test.uf2 -target=circuitplay-express ./examples/makeybutton/main.go
	@md5sum ./build/test.uf2
<<<<<<< HEAD
	tinygo build -size short -o ./build/test.hex -target=arduino-nano33 ./examples/ttp229/main.go
	@md5sum ./build/test.hex
=======
	tinygo build -size short -o ./build/test.hex -target=nucleo-wl55jc ./examples/lora/lorawan/atcmd/
	@md5sum ./build/test.hex
	tinygo build -size short -o ./build/test.uf2 -target=pico ./examples/as560x/main.go
	@md5sum ./build/test.uf2

>>>>>>> cba17ef1

# rwildcard is a recursive version of $(wildcard) 
# https://blog.jgc.org/2011/07/gnu-make-recursive-wildcard-function.html
rwildcard=$(foreach d,$(wildcard $1*),$(call rwildcard,$d/,$2) $(filter $(subst *,%,$2),$d))
# Recursively find all *_test.go files from cwd & reduce to unique dir names
HAS_TESTS = $(sort $(dir $(call rwildcard,,*_test.go)))
# Exclude anything we explicitly don't want to test for whatever reason
EXCLUDE_TESTS = image
TESTS = $(filter-out $(addsuffix /%,$(EXCLUDE_TESTS)),$(HAS_TESTS))

unit-test:
	@go test -v $(addprefix ./,$(TESTS))

test: clean fmt-check unit-test smoke-test<|MERGE_RESOLUTION|>--- conflicted
+++ resolved
@@ -249,16 +249,13 @@
 	@md5sum ./build/test.uf2
 	tinygo build -size short -o ./build/test.uf2 -target=circuitplay-express ./examples/makeybutton/main.go
 	@md5sum ./build/test.uf2
-<<<<<<< HEAD
 	tinygo build -size short -o ./build/test.hex -target=arduino-nano33 ./examples/ttp229/main.go
 	@md5sum ./build/test.hex
-=======
 	tinygo build -size short -o ./build/test.hex -target=nucleo-wl55jc ./examples/lora/lorawan/atcmd/
 	@md5sum ./build/test.hex
 	tinygo build -size short -o ./build/test.uf2 -target=pico ./examples/as560x/main.go
 	@md5sum ./build/test.uf2
 
->>>>>>> cba17ef1
 
 # rwildcard is a recursive version of $(wildcard) 
 # https://blog.jgc.org/2011/07/gnu-make-recursive-wildcard-function.html
